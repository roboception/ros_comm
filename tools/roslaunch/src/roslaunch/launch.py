# Software License Agreement (BSD License)
#
# Copyright (c) 2008, Willow Garage, Inc.
# All rights reserved.
#
# Redistribution and use in source and binary forms, with or without
# modification, are permitted provided that the following conditions
# are met:
#
#  * Redistributions of source code must retain the above copyright
#    notice, this list of conditions and the following disclaimer.
#  * Redistributions in binary form must reproduce the above
#    copyright notice, this list of conditions and the following
#    disclaimer in the documentation and/or other materials provided
#    with the distribution.
#  * Neither the name of Willow Garage, Inc. nor the names of its
#    contributors may be used to endorse or promote products derived
#    from this software without specific prior written permission.
#
# THIS SOFTWARE IS PROVIDED BY THE COPYRIGHT HOLDERS AND CONTRIBUTORS
# "AS IS" AND ANY EXPRESS OR IMPLIED WARRANTIES, INCLUDING, BUT NOT
# LIMITED TO, THE IMPLIED WARRANTIES OF MERCHANTABILITY AND FITNESS
# FOR A PARTICULAR PURPOSE ARE DISCLAIMED. IN NO EVENT SHALL THE
# COPYRIGHT OWNER OR CONTRIBUTORS BE LIABLE FOR ANY DIRECT, INDIRECT,
# INCIDENTAL, SPECIAL, EXEMPLARY, OR CONSEQUENTIAL DAMAGES (INCLUDING,
# BUT NOT LIMITED TO, PROCUREMENT OF SUBSTITUTE GOODS OR SERVICES;
# LOSS OF USE, DATA, OR PROFITS; OR BUSINESS INTERRUPTION) HOWEVER
# CAUSED AND ON ANY THEORY OF LIABILITY, WHETHER IN CONTRACT, STRICT
# LIABILITY, OR TORT (INCLUDING NEGLIGENCE OR OTHERWISE) ARISING IN
# ANY WAY OUT OF THE USE OF THIS SOFTWARE, EVEN IF ADVISED OF THE
# POSSIBILITY OF SUCH DAMAGE.
#
# Revision $Id$

"""
Top-level implementation of launching processes. Coordinates
lower-level libraries.
"""

import os
import logging
import sys
import time

import roslib.network 

from roslaunch.core import *
from roslaunch.config import ROSLaunchConfig
from roslaunch.nodeprocess import create_master_process, create_node_process
from roslaunch.pmon import start_process_monitor, ProcessListener, FatalProcessLaunch

from roslaunch.rlutil import update_terminal_name

_TIMEOUT_MASTER_START = 10.0 #seconds
_TIMEOUT_MASTER_STOP  = 10.0 #seconds

_ID = '/roslaunch'

class RLTestTimeoutException(RLException): pass

class _ROSLaunchListeners(ProcessListener):
    """
    Helper class to manage distributing process events. It functions as
    a higher level aggregator of events. In particular, events about
    remote and local processes require different mechanisms for being
    caught and reported.
    """
    def __init__(self):
        self.process_listeners = []

    def add_process_listener(self, l):
        """
        Add listener to list of listeners. Not threadsafe.
        @param l: listener
        @type  l: L{ProcessListener}
        """
        self.process_listeners.append(l)

    def process_died(self, process_name, exit_code):
        """
        ProcessListener callback
        """
        for l in self.process_listeners:
            try:
                l.process_died(process_name, exit_code)
            except Exception, e:
                import traceback
                logging.getLogger('roslaunch').error(traceback.format_exc())
                
class ROSLaunchListener(object):
    """
    Listener interface for events related to ROSLaunch.
    ROSLaunchListener is currently identical to the lower-level
    L{roslaunch.pmon.ProcessListener} interface, but is separate for
    architectural reasons. The lower-level
    L{roslaunch.pmon.ProcessMonitor} does not provide events about
    remotely running processes.
    """
    
    def process_died(self, process_name, exit_code):
        """
        Notifies listener that process has died. This callback only
        occurs for processes that die during normal process monitor
        execution -- processes that are forcibly killed during
        L{roslaunch.pmon.ProcessMonitor} shutdown are not reported.
        @param process_name: name of process
        @type  process_name: str
        @param exit_code int: exit code of process. If None, it means
            that L{roslaunch.pmon.ProcessMonitor} was unable to determine an exit code.
        @type  exit_code: int
        """
        pass
    
class ROSLaunchRunner(object):
    """
    Runs a roslaunch. The normal sequence of API calls is L{launch()}
    followed by L{spin()}. An external thread can call L{stop()}; otherwise
    the runner will block until an exit signal. Another usage is to
    call L{launch()} followed by repeated calls to L{spin_once()}. This usage
    allows the main thread to continue to do work while processes are
    monitored.
    """
    
    def __init__(self, run_id, config, server_uri=None, pmon=None, is_core=False, remote_runner=None, is_child=False):
        """
        @param run_id: /run_id for this launch. If the core is not
            running, this value will be used to initialize /run_id. If
            the core is already running, this value will be checked
            against the value stored on the core. L{ROSLaunchRunner} will
            fail during L{launch()} if they do not match.
        @type  run_id: str            
        @param config: roslauch instance to run
        @type  config: L{ROSLaunchConfig}
        @param server_uri: XML-RPC URI of roslaunch server. 
        @type  server_uri: str
        @param pmon: optionally override the process
            monitor the runner uses for starting and tracking processes
        @type  pmon: L{ProcessMonitor}
    
        @param is_core: if True, this runner is a roscore
            instance. This affects the error behavior if a master is
            already running -- aborts if is_core is True and a core is
            detected.
        @type  is_core: bool
        @param remote_runner: remote roslaunch process runner
        """            
        if run_id is None:
            raise RLException("run_id is None")
        self.run_id = run_id
        self.config = config
        self.server_uri = server_uri
        self.is_child = is_child
        self.is_core = is_core
        self.logger = logging.getLogger('roslaunch')
        self.pm = pmon or start_process_monitor()

        # wire in ProcessMonitor events to our listeners
        # aggregator. We similarly wire in the remote events when we
        # create the remote runner.
        self.listeners = _ROSLaunchListeners()
        if self.pm is None:
            raise RLException("unable to initialize roslaunch process monitor")
        if self.pm.is_shutdown:
            raise RLException("bad roslaunch process monitor initialization: process monitor is already dead")
        
        self.pm.add_process_listener(self.listeners)
        
        self.remote_runner = remote_runner
                
    def add_process_listener(self, l):
        """
        Add listener to list of listeners. Not threadsafe. Must be
        called before processes started.
        @param l: listener
        @type  l: L{ProcessListener}
        """
        self.listeners.add_process_listener(l)

    def _load_parameters(self):
        """
        Load parameters onto the parameter server
        """
        self.logger.info("load_parameters starting ...")
        config = self.config
        param_server = config.master.get()
        param_server_multi = config.master.get_multi()
        p = None
        try:
            # multi-call style xmlrpc
            for p in config.clear_params:
                if param_server.hasParam(_ID, p)[2]:
                    #printlog("deleting parameter [%s]"%p)
                    param_server_multi.deleteParam(_ID, p)
            r = param_server_multi()
            for code, msg, _ in r:
                if code != 1:
                    raise RLException("Failed to clear parameter: %s"%(msg))
                
            for p in config.params.itervalues():
                # suppressing this as it causes too much spam
                #printlog("setting parameter [%s]"%p.key)
<<<<<<< HEAD
                code, msg, _ = param_server.setParam(_ID, p.key, p.value)
=======
                param_server_multi.setParam(_ID, p.key, p.value)
            r  = param_server_multi()
            for code, msg, _ in r:
>>>>>>> 88f5d02d
                if code != 1:
                    raise RLException("Failed to set parameter: %s"%(msg))
        except RLException:
            raise
        except Exception, e:
            printerrlog("load_parameters: unable to set parameters (last param was [%s]): %s"%(p,e))
            raise #re-raise as this is fatal
        self.logger.info("... load_parameters complete")            

    def _launch_nodes(self):
        """
        Launch all the declared nodes/master
        @return: two lists of node names where the first
        is the nodes that successfully launched and the second is the
        nodes that failed to launch.
        @rtype: [[str], [str]]
        """        
        config = self.config
        succeeded = []
        failed = []
        self.logger.info("launch_nodes: launching local nodes ...")
        local_nodes = config.nodes

        # don't launch remote nodes
        local_nodes = [n for n in config.nodes if is_machine_local(n.machine)]
            
        for node in local_nodes:
            name, success = self._launch_node(node)
            if success:
                succeeded.append(name)
            else:
                failed.append(name)

        if self.remote_runner:
            self.logger.info("launch_nodes: launching remote nodes ...")
            r_succ, r_fail = self.remote_runner.launch_remote_nodes()
            succeeded.extend(r_succ)
            failed.extend(r_fail)            
                
        self.logger.info("... launch_nodes complete")
        return succeeded, failed

    def _setup_master(self):
        """
        Validates master configuration and changes the master URI if
        necessary. Also shuts down any existing master.
        @raise RLException: if existing master cannot be killed
        """
        m = self.config.master
        self.logger.info("initial ROS_MASTER_URI is %s", m.uri)     
        if m.auto in [m.AUTO_START, m.AUTO_RESTART]:
            running = m.is_running() #save state as calls are expensive
            if m.auto == m.AUTO_RESTART and running:
                print "shutting down existing master"
                try:
                    m.get().shutdown(_ID, 'roslaunch restart request')
                except:
                    pass
                timeout_t = time.time() + _TIMEOUT_MASTER_STOP
                while m.is_running() and time.time() < timeout_t:
                    time.sleep(0.1)
                if m.is_running():
                    raise RLException("ERROR: could not stop existing master")
                running = False
            if not running:
                # force the master URI to be for this machine as we are starting it locally
                olduri = m.uri
                m.uri = remap_localhost_uri(m.uri, True)

                # this block does some basic DNS checks so that we can
                # warn the user in the _very_ common case that their
                # hostnames are not configured properly
                hostname, _ = roslib.network.parse_http_host_and_port(m.uri)
                local_addrs = roslib.network.get_local_addresses()
                import socket
                reverse_ip = socket.gethostbyname(hostname)
                if reverse_ip not in local_addrs:
                    self.logger.warn("IP address %s local hostname '%s' not in local addresses (%s)."%(reverse_ip, hostname, ','.join(local_addrs)))
                    print >> sys.stderr, \
"""WARNING: IP address %s for local hostname '%s' does not appear to match
any local IP address (%s). Your ROS nodes may fail to communicate.

Please use ROS_IP to set the correct IP address to use."""%(reverse_ip, hostname, ','.join(local_addrs))

                if m.uri != olduri:
                    self.logger.info("changing ROS_MASTER_URI to [%s] for starting master locally", m.uri)
                    print "changing ROS_MASTER_URI to [%s] for starting master locally"%m.uri

    def _launch_master(self):
        """
        Launches master if requested. Must be run after L{_setup_master()}.
        @raise RLException: if master launch fails
        """
        m = self.config.master
        auto = m.auto
        is_running = m.is_running()

        if self.is_core and is_running:
            raise RLException("roscore cannot run as another roscore/master is already running. \nPlease kill other roscore/zenmaster processes before relaunching")

        self.logger.debug("launch_master [%s]", auto)
        if auto in [m.AUTO_START, m.AUTO_RESTART] and not is_running:
            if auto == m.AUTO_START:
                printlog("starting new master (master configured for auto start)")
            elif auto == m.AUTO_RESTART:
                printlog("starting new master (master configured for auto restart)")
                
            _, urlport = roslib.network.parse_http_host_and_port(m.uri)
            if urlport <= 0:
                raise RLException("ERROR: master URI is not a valid XML-RPC URI. Value is [%s]"%m.uri)

            p = create_master_process(self.run_id, m.type, get_ros_root(), urlport, m.log_output)
            self.pm.register_core_proc(p)
            success = p.start()
            if not success:
                raise RLException("ERROR: unable to auto-start master process")
            timeout_t = time.time() + _TIMEOUT_MASTER_START
            while not m.is_running() and time.time() < timeout_t:
                time.sleep(0.1)

        if not m.is_running():
            raise RLException("ERROR: could not contact master [%s]"%m.uri)
        
        printlog_bold("ROS_MASTER_URI=%s"%m.uri)
        # TODO: although this dependency doesn't cause anything bad,
        # it's still odd for launch to know about console stuff. This
        # really should be an event.
        update_terminal_name(m.uri)

        # Param Server config params
        param_server = m.get()
        
        # #773: unique run ID
        self._check_and_set_run_id(param_server, self.run_id)

        if self.server_uri:
            # store parent XML-RPC URI on param server
            # - param name is the /roslaunch/hostname:port so that multiple roslaunches can store at once
            hostname, port = roslib.network.parse_http_host_and_port(self.server_uri)
            self.logger.info("setting /roslaunch/uris/%s:%s' to %s"%(hostname, port, self.server_uri))
            param_server.setParam(_ID, '/roslaunch/uris/%s:%s'%(hostname, port),self.server_uri)

    def _check_and_set_run_id(self, param_server, run_id):
        """
        Initialize self.run_id to existing value or setup parameter
        server with /run_id set to default_run_id
        @param default_run_id: run_id to use if value is not set
        @type  default_run_id: str
        @param param_server: parameter server proxy
        @type  param_server: xmlrpclib.ServerProxy
        """
        code, _, val = param_server.hasParam(_ID, '/run_id')
        if code == 1 and not val:
            printlog_bold("setting /run_id to %s"%run_id)
            param_server.setParam('/roslaunch', '/run_id', run_id)
        else:
            # verify that the run_id we have been set to matches what's on the parameter server
            code, _, val = param_server.getParam('/roslaunch', '/run_id')
            if code != 1:
                #could only happen in a bad race condition with
                #someone else restarting core
                raise RLException("ERROR: unable to retrieve /run_id from parameter server")
            if run_id != val:
                raise RLException("run_id on parameter server does not match declared run_id: %s vs %s"%(val, run_id))
            #self.run_id = val
            #printlog_bold("/run_id is %s"%self.run_id)            

    def _launch_executable(self, e):
        """
        Launch a single L{Executable} object. Blocks until executable finishes.
        @param e: Executable
        @type  e: L{Executable}
        @raise RLException: if exectuable fails. Failure includes non-zero exit code.
        """
        try:
            #kwc: I'm still debating whether shell=True is proper
            cmd = e.command
            if isinstance(e, RosbinExecutable):
                cmd = os.path.join(get_ros_root(), 'bin', cmd)
            cmd = "%s %s"%(cmd, ' '.join(e.args))
            print "running %s"%cmd
            local_machine = self.config.machines['']
            import roslaunch.node_args
            env = roslaunch.node_args.create_local_process_env(None, local_machine, self.config.master.uri)
            import subprocess
            retcode = subprocess.call(cmd, shell=True, env=env)
            if retcode < 0:
                raise RLException("command [%s] failed with exit code %s"%(cmd, retcode))
        except OSError, e:
            raise RLException("command [%s] failed: %s"%(cmd, e))
        
    #TODO: _launch_run_executables, _launch_teardown_executables
    #TODO: define and implement behavior for remote launch
    def _launch_setup_executables(self):
        """
        @raise RLException: if exectuable fails. Failure includes non-zero exit code.
        """
        exes = [e for e in self.config.executables if e.phase == PHASE_SETUP]
        for e in exes:
            self._launch_executable(e)
    
    def _launch_core_nodes(self):
        """
        launch any core services that are not already running. master must
        be already running
        @raise RLException: if core launches fail
        """
        import roslib.names

        config = self.config
        master = config.master.get()
        tolaunch = []
        for node in config.nodes_core:
            node_name = roslib.names.ns_join(node.namespace, node.name)
            code, msg, _ = master.lookupNode(_ID, node_name)
            if code == -1:
                tolaunch.append(node)
            elif code == 1:
                print "core service [%s] found"%node_name
            else:
                print >> sys.stderr, "WARN: master is not behaving well (unexpected return value when looking up node)"
                self.logger.error("ERROR: master return [%s][%s] on lookupNode call"%(code,msg))
                
        for node in tolaunch:
            node_name = roslib.names.ns_join(node.namespace, node.name)
            name, success = self._launch_node(node, core=True)
            if success:
                print "started core service [%s]"%node_name
            else:
                raise RLException("failed to start core service [%s]"%node_name)

    def _launch_node(self, node, core=False):
        """
        Launch a single node locally. Remote launching is handled separately by the remote module.
        @param node Node: node to launch
        @param core bool: if True, core node
        @return str, bool: node process name, successful launch
        """
        self.logger.info("... preparing to launch node of type [%s/%s]", node.package, node.type)
        master = self.config.master
        import roslaunch.node_args
        try:
            process = create_node_process(self.run_id, node, master.uri)
        except roslaunch.node_args.NodeParamsException, e:
            self.logger.error(e)
            if node.package == 'rosout' and node.type == 'rosout':
                printerrlog("\n\n\nERROR: rosout is not built. Please run 'rosmake rosout'\n\n\n")
            else:
                printerrlog("ERROR: cannot launch node of type [%s/%s]: %s"%(node.package, node.type, str(e)))
            if node.name:
                return node.name, False
            else:
                return "%s/%s"%(node.package,node.type), False                

        self.logger.info("... created process [%s]", process.name)
        if core:
            self.pm.register_core_proc(process)
        else:
            self.pm.register(process)            
        node.process_name = process.name #store this in the node object for easy reference
        self.logger.info("... registered process [%s]", process.name)

        # note: this may raise FatalProcessLaunch, which aborts the entire launch
        success = process.start()
        if not success:
            if node.machine.name:
                printerrlog("launch of %s/%s on %s failed"%(node.package, node.type, node.machine.name))
            else:
                printerrlog("local launch of %s/%s failed"%(node.package, node.type))   
        else:
            self.logger.info("... successfully launched [%s]", process.name)
        return process.name, success
        
    def is_node_running(self, node):
        """
        Check for running node process.
        @param node Node: node object to check
        @return bool: True if process associated with node is running (launched && !dead)
        """
        #process_name is not set until node is launched.
        return node.process_name and self.pm.has_process(node.process_name)
    
    def spin_once(self):
        """
        Same as spin() but only does one cycle. must be run from the main thread.
        """
        if not self.pm:
            return False
        return self.pm.mainthread_spin_once()
        
    def spin(self):
        """
        spin() must be run from the main thread. spin() is very
        important for roslaunch as it picks up jobs that the process
        monitor need to be run in the main thread.
        """
        self.logger.info("spin")

        # #556: if we're just setting parameters and aren't launching
        # any processes, exit.
        if not self.pm or not self.pm.get_active_names():
            printlog_bold("No processes to monitor")
            self.stop()
            return # no processes
        self.pm.mainthread_spin()
        #self.pm.join()
        self.logger.info("process monitor is done spinning, initiating full shutdown")
        self.stop()
        printlog_bold("done")
    
    def stop(self):
        """
        Stop the launch and all associated processes. not thread-safe.
        """        
        self.logger.info("runner.stop()")
        if self.pm is not None:
            printlog("shutting down processing monitor...")
            self.logger.info("shutting down processing monitor %s"%self.pm)            
            self.pm.shutdown()
            self.pm.join()
            self.pm = None
            printlog("... shutting down processing monitor complete")
        else:
            self.logger.info("... roslaunch runner has already been stopped")

    def _setup(self):
        """
        Setup the state of the ROS network, including the parameter
        server state and core services
        """
        # this may have already been done, but do just in case
        self.config.assign_machines()
        
        # have to do setup on master before launching remote roslaunch
        # children as we may be changing the ROS_MASTER_URI.
        self._setup_master()

        if self.remote_runner:
            # hook in our listener aggregator
            self.remote_runner.add_process_listener(self.listeners)            

        # start up the core: master + core nodes defined in core.xml
        self._launch_master()
        self._launch_core_nodes()        
        
        # run exectuables marked as setup period. this will block
        # until these executables exit. setup executable have to run
        # *before* parameters are uploaded so that commands like
        # rosparam delete can execute.
        self._launch_setup_executables()

        # no parameters for a child process
        if not self.is_child:
            self._load_parameters()

    def launch(self):
        """
        Run the launch. Depending on usage, caller should call
        spin_once or spin as appropriate after launch().
        @return ([str], [str]): tuple containing list of nodes that
            successfully launches and list of nodes that failed to launch
        @rtype: ([str], [str])
        @raise RLException: if launch fails (e.g. run_id parameter does
        not match ID on parameter server)
        """        
        self._setup()        
        succeeded, failed = self._launch_nodes()
        # inform process monitor that we are done with process registration
        self.pm.registrations_complete()
        return succeeded, failed 

    def run_test(self, test):
        """
        Run the test node. Blocks until completion or timeout.
        @param test: test node to run
        @type  test: Test
        @raise RLTestTimeoutException: if test fails to launch or test times out
        """
        self.logger.info("... preparing to run test [%s] of type [%s/%s]", test.test_name, test.package, test.type)
        name, success = self._launch_node(test)
        if not success:
            raise RLException("test [%s] failed to launch"%test.test_name)

        #poll until test terminates or alloted time exceed
        timeout_t = time.time() + test.time_limit
        pm = self.pm
        while pm.mainthread_spin_once() and self.is_node_running(test):
            #test fails on timeout
            if time.time() > timeout_t:
                raise RLTestTimeoutException("test max time allotted")
            time.sleep(0.1)
        
# NOTE: the mainly exists to prevent implicit circular dependency as
# the runner needs to invoke methods on the remote API, which depends
# on launch.

class ROSRemoteRunnerIF(object):
    """
    API for remote running
    """
    def __init__(self):
        pass
    def setup(self):
        pass
    def add_process_listener(self, l):
        """
        Listen to events about remote processes dying. Not
        threadsafe. Must be called before processes started.
        @param l: listener
        @type  l: L{ProcessListener}
        """
        pass

    def launch_remote_nodes(self):
        """
        Contact each child to launch remote nodes
        @return: succeeded, failed
        @rtype: [str], [str]
        """
        pass<|MERGE_RESOLUTION|>--- conflicted
+++ resolved
@@ -199,13 +199,9 @@
             for p in config.params.itervalues():
                 # suppressing this as it causes too much spam
                 #printlog("setting parameter [%s]"%p.key)
-<<<<<<< HEAD
-                code, msg, _ = param_server.setParam(_ID, p.key, p.value)
-=======
                 param_server_multi.setParam(_ID, p.key, p.value)
             r  = param_server_multi()
             for code, msg, _ in r:
->>>>>>> 88f5d02d
                 if code != 1:
                     raise RLException("Failed to set parameter: %s"%(msg))
         except RLException:
