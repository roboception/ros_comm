--- conflicted
+++ resolved
@@ -208,15 +208,9 @@
   else
   {
     unsigned long long free_space = 0;
-<<<<<<< HEAD
 
     free_space = (unsigned long long)(fiData.f_bsize) * (unsigned long long)(fiData.f_bavail);
 
-=======
-
-    free_space = (unsigned long long)(fiData.f_bsize) * (unsigned long long)(fiData.f_bavail);
-
->>>>>>> 1b2c5175
     if (free_space < 1073741824ull)
     {
       ROS_ERROR("rosrecord::Record: Less than 1GB of space free on disk with %s.  Disabling logging.", file_name_.c_str());
@@ -237,14 +231,11 @@
 
 bool ros::record::Recorder::record(std::string topic_name, ros::Message::ConstPtr msg, ros::Time time)
 {
-<<<<<<< HEAD
-=======
   return record(topic_name, *msg, time);
 }
 
 bool ros::record::Recorder::record(std::string topic_name, const ros::Message& msg, ros::Time time)
 {
->>>>>>> 1b2c5175
   if (!logging_enabled_)
   {
     ros::WallTime nowtime = ros::WallTime::now();
