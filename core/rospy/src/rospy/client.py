# Software License Agreement (BSD License)
#
# Copyright (c) 2008, Willow Garage, Inc.
# All rights reserved.
#
# Redistribution and use in source and binary forms, with or without
# modification, are permitted provided that the following conditions
# are met:
#
#  * Redistributions of source code must retain the above copyright
#    notice, this list of conditions and the following disclaimer.
#  * Redistributions in binary form must reproduce the above
#    copyright notice, this list of conditions and the following
#    disclaimer in the documentation and/or other materials provided
#    with the distribution.
#  * Neither the name of Willow Garage, Inc. nor the names of its
#    contributors may be used to endorse or promote products derived
#    from this software without specific prior written permission.
#
# THIS SOFTWARE IS PROVIDED BY THE COPYRIGHT HOLDERS AND CONTRIBUTORS
# "AS IS" AND ANY EXPRESS OR IMPLIED WARRANTIES, INCLUDING, BUT NOT
# LIMITED TO, THE IMPLIED WARRANTIES OF MERCHANTABILITY AND FITNESS
# FOR A PARTICULAR PURPOSE ARE DISCLAIMED. IN NO EVENT SHALL THE
# COPYRIGHT OWNER OR CONTRIBUTORS BE LIABLE FOR ANY DIRECT, INDIRECT,
# INCIDENTAL, SPECIAL, EXEMPLARY, OR CONSEQUENTIAL DAMAGES (INCLUDING,
# BUT NOT LIMITED TO, PROCUREMENT OF SUBSTITUTE GOODS OR SERVICES;
# LOSS OF USE, DATA, OR PROFITS; OR BUSINESS INTERRUPTION) HOWEVER
# CAUSED AND ON ANY THEORY OF LIABILITY, WHETHER IN CONTRACT, STRICT
# LIABILITY, OR TORT (INCLUDING NEGLIGENCE OR OTHERWISE) ARISING IN
# ANY WAY OUT OF THE USE OF THIS SOFTWARE, EVEN IF ADVISED OF THE
# POSSIBILITY OF SUCH DAMAGE.
#
# Revision $Id$

"""
Additional ROS client API methods.
"""

import logging
import os
import socket
import struct
import sys
import time
import random

import roslib
import roslib.msg
import roslib.names
import roslib.network

import rospy.core
from rospy.core import logwarn, loginfo, logerr, logdebug
import rospy.exceptions
import rospy.init
import rospy.names
import rospy.rosout 
import rospy.rostime
import rospy.simtime

TIMEOUT_READY = 15.0 #seconds

# log level constants
DEBUG = roslib.msg.Log.DEBUG
INFO = roslib.msg.Log.INFO
WARN = roslib.msg.Log.WARN
ERROR = roslib.msg.Log.ERROR
FATAL = roslib.msg.Log.FATAL

# hide rospy.init implementation from users
def get_node_proxy():
    """
    Retrieve L{NodeProxy} for slave node running on this machine.

    @return: slave node API handle
    @rtype: L{rospy.NodeProxy}
    """
    return rospy.init.get_node_proxy()
    
def on_shutdown(h):
    """
    Register function to be called on shutdown. This function will be
    called before Node begins teardown.
    @param h: Function with zero args to be called on shutdown.
    @type  h: fn()
    """
    rospy.core.add_client_shutdown_hook(h)
    
def spin():
    """
    Blocks until ROS node is shutdown. Yields activity to other threads.
    @raise ROSInitException: if node is not in a properly initialized state
    """
    
    if not rospy.core.is_initialized():
        raise rospy.exceptions.ROSInitException("client code must call rospy.init_node() first")
    logdebug("node[%s, %s] entering spin(), pid[%s]", rospy.core.get_caller_id(), rospy.core.get_node_uri(), os.getpid())        
    try:
        while not rospy.core.is_shutdown():
            time.sleep(0.5)
    except KeyboardInterrupt:
        logdebug("keyboard interrupt, shutting down")
        rospy.core.signal_shutdown('keyboard interrupt')

def myargv(argv=sys.argv):
    """
    Helper function for using sys.argv is ROS client libraries.
    @return: copy of sys.argv with ROS remapping arguments removed
    @rtype: [str]
    """
    import roslib.scriptutil
    return roslib.scriptutil.myargv(argv=argv)

def _init_node_params(argv, node_name):
    """
    Uploads private params to the parameter server. Private params are specified
    via command-line remappings.
    """

    # #1027: load in param name mappings
    import roslib.params
    params = roslib.params.load_command_line_node_params(argv)
    for param_name, param_value in params.iteritems():
        logdebug("setting param %s to %s"%(param_name, param_value))
        set_param(roslib.names.PRIV_NAME + param_name, param_value)

_init_node_args = None

def init_node(name, argv=sys.argv, anonymous=False, log_level=INFO, disable_rostime=False, disable_rosout=False, disable_signals=False):
    """
    Register client node with the master under the specified name.
    This MUST be called from the main Python thread unless
    disable_signals is set to True. Duplicate calls to init_node are
    only allowed if the arguments are identical as the side-effects of
    this method are not reversible.

    @param name: Node's name. This parameter must be a base name,
        meaning that it cannot contain namespaces (i.e. '/')
    @type  name: string
    
    @param argv: Command line arguments to this program. ROS reads
        these arguments to find renaming params. Defaults to sys.argv.
    @type  argv: [str]

    @param anonymous: if True, a name will be auto-generated for the
        node using name as the base.  This is useful when you wish to
        have multiple instances of the same node and don't care about
        their actual names (e.g. tools, guis). name will be used as
        the stem of the auto-generated name. NOTE: you cannot remap
        the name of an anonymous node.  @type anonymous: bool

    @param log_level: log level for sending message to /rosout, which
        is INFO by default. For convenience, you may use rospy.DEBUG,
        rospy.INFO, rospy.ERROR, rospy.WARN, rospy.FATAL,
    @type  log_level: int
    
    @param disable_signals: If True, rospy will not register its own
        signal handlers. You must set this flag if (a) you are unable
        to call init_node from the main thread and/or you are using
        rospy in an environment where you need to control your own
        signal handling (e.g. WX). If you set this to True, you should
        call rospy.signal_shutdown(reason) to initiate clean shutdown.

        NOTE: disable_signals is overridden to True if
        roslib.is_interactive() is True.
        
    @type  disable_signals: bool
    
    @param disable_rostime: for rostests only, suppresses
        automatic subscription to rostime
    @type  disable_rostime: bool

    @param disable_rosout: suppress auto-publication of rosout
    @type  disable_rostime: bool

    @raise ROSInitException: if initialization/registration fails
    @raise ValueError: if parameters are invalid (e.g. name contains a namespace or is otherwise illegal)
    """
    # this test can be eliminated once we change from warning to error in the next check
    if roslib.names.SEP in name:
        raise ValueError("namespaces are not allowed in node names")
    if not roslib.names.is_legal_base_name(name):
        import warnings
        warnings.warn("'%s' is not a legal ROS base name. This may cause problems with other ROS tools"%name, stacklevel=2)
    
    global _init_node_args

    # #972: allow duplicate init_node args if calls are identical
    # NOTE: we don't bother checking for node name aliases (e.g. 'foo' == '/foo').
    if _init_node_args:
        if _init_node_args != (name, argv, anonymous, log_level, disable_rostime, disable_signals):
            raise rospy.exceptions.ROSException("rospy.init_node() has already been called with different arguments: "+str(_init_node_args))
        else:
            return #already initialized

    # for scripting environments, we don't want to use the ROS signal
    # handlers
    disable_signals = disable_signals or roslib.is_interactive()
    _init_node_args = (name, argv, anonymous, log_level, disable_rostime, disable_signals)
        
    if not disable_signals:
        # NOTE: register_signals must be called from main thread
        rospy.core.register_signals() # add handlers for SIGINT/etc...
    else:
        logdebug("signal handlers for rospy disabled")

    # check for name override
    mappings = rospy.names.get_mappings()
    if '__name' in mappings:
        name = rospy.names.resolve_name(mappings['__name'], remap=False)
        if anonymous:
            logdebug("[%s] WARNING: due to __name setting, anonymous setting is being changed to false"%name)
            anonymous = False
        
    if anonymous:
        # not as good as a uuid/guid, but more readable. can't include
        # hostname as that is not guaranteed to be a legal ROS name
        name = "%s_%s_%s"%(name, os.getpid(), int(time.time()*1000))

    resolved_node_name = rospy.names.resolve_name(name)
    rospy.core.configure_logging(resolved_node_name)
    # #1810
    rospy.names.initialize_mappings(resolved_node_name)
    
    logger = logging.getLogger("rospy.client")
    logger.info("init_node, name[%s], pid[%s]", resolved_node_name, os.getpid())
            
    node = rospy.init.start_node(os.environ, resolved_node_name) #node initialization blocks until registration with master
    
    timeout_t = time.time() + TIMEOUT_READY
    code = None
    while time.time() < timeout_t and code is None and not rospy.core.is_shutdown():
        try:
            code, msg, master_uri = node.getMasterUri()
        except:
            time.sleep(0.01) #poll for init

    if rospy.core.is_shutdown():
        logger.warn("aborting node initialization as shutdown has been triggered")
        raise rospy.exceptions.ROSInitException("init_node interrupted before it could complete")

    # upload private params (set via command-line) to parameter server
    _init_node_params(argv, name)

    rospy.core.set_initialized(True)
    if code is None:
        logger.error("ROS node initialization failed: unable to connect to local node") 
        raise rospy.exceptions.ROSInitException("ROS node initialization failed: unable to connect to local node")        
    elif code != 1:
        logger.error("ROS node initialization failed: %s, %s, %s", code, msg, master_uri)
        raise rospy.exceptions.ROSInitException("ROS node initialization failed: %s, %s, %s", code, msg, master_uri)

    rospy.rosout.load_rosout_handlers(log_level)
    if not disable_rosout:
        rospy.rosout.init_rosout()
    logdebug("init_node, name[%s], pid[%s]", resolved_node_name, os.getpid())    
    if not disable_rostime:
        if not rospy.simtime.init_simtime():
            raise rospy.exceptions.ROSInitException("Failed to initialize time. Please check logs for additional details")
    else:
        rospy.rostime.set_rostime_initialized(True)

#_master_proxy is a MasterProxy wrapper
_master_proxy = None

def get_master(env=os.environ):
    """
    Get a remote handle to the ROS Master.
    This method can be called independent of running a ROS node,
    though the ROS_MASTER_URI must be declared in the environment.

    @return: ROS Master remote object
    @rtype: L{rospy.MasterProxy}
    @raise Exception: if server cannot be located or system cannot be
    initialized
    """
    global _master_proxy
    if _master_proxy is not None:
        return _master_proxy
    # check against local interpreter plus global env
    import roslib.rosenv
    master_uri = rospy.init.get_local_master_uri() or roslib.rosenv.get_master_uri()
    _master_proxy = rospy.msproxy.MasterProxy(master_uri)
    return _master_proxy

#########################################################
# Topic helpers

def get_published_topics(namespace='/'):
    """
    Retrieve list of topics that the master is reporting as being published.

    @return: List of topic names and types: [[topic1, type1]...[topicN, typeN]]
    @rtype: [[str, str]]
    """
    code, msg, val = get_master().getPublishedTopics(namespace)
    if code != 1:
        raise rospy.exceptions.ROSException("unable to get published topics: %s"%msg)
    return val

class _WFM(object):
    def __init__(self):
        self.msg = None
    def cb(self, msg):
        if self.msg is None:
            self.msg = msg
            
def wait_for_message(topic, topic_type, timeout=None):
    """
    Receive one message from topic.
    
    This will create a new subscription to the topic, receive one message, then unsubscribe.

    @param topic: name of topic
    @type  topic: str
    @param topic_type: topic type
    @type  topic_type: L{rospy.Message} class
    @param timeout: timeout time in seconds
    @type  timeout: double
    @return: Message
    @rtype: L{rospy.Message}
    @raise ROSException: if specified timeout is exceeded
    @raise ROSInterruptException: if shutdown interrupts wait
    """
    wfm = _WFM()
    s = None
    try:
        s = rospy.topics.Subscriber(topic, topic_type, wfm.cb)
        if timeout is not None:
            timeout_t = time.time() + timeout
            while not rospy.core.is_shutdown() and wfm.msg is None:
                time.sleep(0.01)
                if time.time() >= timeout_t:
                    raise rospy.exceptions.ROSException("timeout exceeded while waiting for message on topic %s"%topic)

        else:
            while not rospy.core.is_shutdown() and wfm.msg is None:
                time.sleep(0.01)            
    finally:
        if s is not None:
            s.unregister()
    if rospy.core.is_shutdown():
        raise rospy.exceptions.ROSInterruptException("rospy shutdown")
    return wfm.msg


#########################################################
<<<<<<< HEAD
# Service helpers

def wait_for_service(service, timeout=None):
    """
    Blocks until service is available. Use this in
    initialization code if your program depends on a
    service already running.
    @param service: name of service
    @type  service: str
    @param timeout: timeout time in seconds, None for no
    timeout. NOTE: timeout=0 is invalid as wait_for_service actually
    contacts the service, so non-blocking behavior is not
    possible. For timeout=0 uses cases, just call the service without
    waiting.
    @type  timeout: double
    @raise ROSException: if specified timeout is exceeded
    @raise ROSInterruptException: if shutdown interrupts wait
    """
    def contact_service(resolved_name, timeout=10.0):
        code, _, uri = master.lookupService(resolved_name)
        if False and code == 1:
            return True
        elif True and code == 1:
            # disabling for now as this is causing socket.error 22 "Invalid argument" on OS X
            addr = rospy.core.parse_rosrpc_uri(uri)
            s = socket.socket(socket.AF_INET, socket.SOCK_STREAM)            
            try:
                # we always want to timeout just in case we're connecting
                # to a down service.
                s.settimeout(timeout)
                s.connect(addr)
                h = { 'probe' : '1', 'md5sum' : '*',
                      'callerid' : rospy.names.get_caller_id(),
                      'service': resolved_name }
                roslib.network.write_ros_handshake_header(s, h)
                return True
            finally:
                if s is not None:
                    s.close()
    if timeout == 0.:
        raise ValueError("timeout must be non-zero")
    resolved_name = rospy.names.resolve_name(service)
    master = get_master()
    first = False
    if timeout:
        timeout_t = time.time() + timeout
        while not rospy.core.is_shutdown() and time.time() < timeout_t:
            try:
                if contact_service(resolved_name, timeout_t-time.time()):
                    return
                time.sleep(0.3)
            except KeyboardInterrupt:
                # re-raise
                rospy.core.logdebug("wait_for_service: received keyboard interrupt, assuming signals disabled and re-raising")
                raise 
            except: # service not actually up
                if first:
                    first = False
                    rospy.core.logerr("wait_for_service(%s): failed to contact [%s], will keep trying"%(resolved_name, uri))
        if rospy.core.is_shutdown():
            raise rospy.exceptions.ROSInterruptException("rospy shutdown")
        else:
            raise rospy.exceptions.ROSException("timeout exceeded while waiting for service %s"%resolved_name)
    else:
        while not rospy.core.is_shutdown():
            try:
                if contact_service(resolved_name):
                    return
                time.sleep(0.3)
            except KeyboardInterrupt:
                # re-raise
                rospy.core.logdebug("wait_for_service: received keyboard interrupt, assuming signals disabled and re-raising")
                raise 
            except: # service not actually up
                if first:
                    first = False
                    rospy.core.logerr("wait_for_service(%s): failed to contact [%s], will keep trying"%(resolved_name, uri))
        if rospy.core.is_shutdown():
            raise rospy.exceptions.ROSInterruptException("rospy shutdown")
    
    
#########################################################
=======
>>>>>>> 266d3504
# Param Server Access

_param_server = None
def _init_param_server():
    """
    Initialize parameter server singleton
    """
    global _param_server
    if _param_server is None:
        _param_server = get_master() #in the future param server will be a service
        
# class and singleton to distinguish whether or not user has passed us a default value
class _Unspecified(object): pass
_unspecified = _Unspecified()

def get_param(param_name, default=_unspecified):
    """
    Retrieve a parameter from the param server
    @param default: (optional) default value to return if key is not set
    @type  default: any
    @return: parameter value
    @rtype: XmlRpcLegalValue
    @raise ROSException: if parameter server reports an error
    @raise KeyError: if value not set and default is not given
    """
    try:
        _init_param_server()
        return _param_server[param_name] #MasterProxy does all the magic for us
    except KeyError:
        if default != _unspecified:
            return default
        else:
            raise

def get_param_names():
    """
    Retrieve list of parameter names.
    @return: parameter names
    @rtype: [str]
    @raise ROSException: if parameter server reports an error
    """
    _init_param_server()
    code, msg, val = _param_server.getParamNames() #MasterProxy does all the magic for us
    if code != 1:
        raise rospy.exceptions.ROSException("Unable to retrieve parameter names: %s"%msg)
    else:
        return val

def set_param(param_name, param_value):
    """
    Set a parameter on the param server
    @param param_name: parameter name
    @type  param_name: str
    @param param_value: parameter value
    @type  param_value: XmlRpcLegalValue
    @raise ROSException: if parameter server reports an error
    """
    # #2202
    if not roslib.names.is_legal_name(param_name):
        import warnings
        warnings.warn("'%s' is not a legal ROS graph resource name. This may cause problems with other ROS tools"%param_name, stacklevel=2)

    _init_param_server()
    _param_server[param_name] = param_value #MasterProxy does all the magic for us

def search_param(param_name):
    """
    Search for a parameter on the param server
    @param param_name: parameter name
    @type  param_name: str
    @return: key of matching parameter or None if no matching parameter. 
    @rtype: str
    @raise ROSException: if parameter server reports an error
    """
    _init_param_server()
    return _param_server.search_param(param_name)
    
def delete_param(param_name):
    """
    Delete a parameter on the param server
    @param param_name: parameter name
    @type  param_name: str
    @raise KeyError: if parameter is not set    
    @raise ROSException: if parameter server reports an error
    """    
    _init_param_server()
    del _param_server[param_name] #MasterProxy does all the magic for us

def has_param(param_name):
    """
    Test if parameter exists on the param server
    @param param_name: parameter name
    @type  param_name: str
    @raise ROSException: if parameter server reports an error
    """
    _init_param_server()
    return param_name in _param_server #MasterProxy does all the magic for us

################################################################################
# Time helpers

# these cannot go into rostime due to circular deps


class Rate(object):
    """
    Convenience class for sleeping in a loop at a specified rate
    """
    
    def __init__(self, hz):
        """
        Constructor.
        @param hz: hz rate to determine sleeping
        @type  hz: int
        """
        # #1403
        self.last_time = rospy.rostime.get_rostime()
        self.sleep_dur = rospy.rostime.Duration(0, int(1e9/hz))

    def sleep(self):
        """
        Attempt sleep at the specified rate. sleep() takes into
        account the time elapsed since the last successful
        sleep().
        
        @raise ROSInterruptException: if ROS time is set backwards or if
        ROS shutdown occurs before sleep completes
        """
        curr_time = rospy.rostime.get_rostime()
        # detect time jumping backwards
        if self.last_time > curr_time:
            self.last_time = curr_time

        # calculate sleep interval
        elapsed = curr_time - self.last_time
        sleep(self.sleep_dur - elapsed)
        self.last_time = self.last_time + self.sleep_dur

        # detect time jumping forwards, as well as loops that are
        # inherently too slow
        if curr_time - self.last_time > self.sleep_dur * 2:
            self.last_time = curr_time

# TODO: may want more specific exceptions for sleep
def sleep(duration):
    """
    sleep for the specified duration in ROS time. If duration
    is negative, sleep immediately returns.
    
    @param duration: seconds (or rospy.Duration) to sleep
    @type  duration: float or Duration
    @raise ROSInterruptException: if ROS time is set backwards or if
    ROS shutdown occurs before sleep completes
    """
    if rospy.rostime.is_wallclock():
        if isinstance(duration, roslib.rostime.Duration):
            duration = duration.to_sec()
        if duration < 0:
            return
        else:
            time.sleep(duration)
    else:
        initial_rostime = rospy.rostime.get_rostime()
        if not isinstance(duration, roslib.rostime.Duration):
            duration = rospy.rostime.Duration.from_sec(duration)
        sleep_t = initial_rostime + duration

        rostime_cond = rospy.rostime.get_rostime_cond()

        # break loop if sleep_t is reached, time moves backwards, or
        # node is shutdown
        while rospy.rostime.get_rostime() < sleep_t and \
              rospy.rostime.get_rostime() >= initial_rostime and \
                  not rospy.core.is_shutdown():
            try:
                rostime_cond.acquire()
                rostime_cond.wait(0.5)
            finally:
                rostime_cond.release()

        if rospy.rostime.get_rostime() < initial_rostime:
            raise rospy.exceptions.ROSInterruptException("ROS time moved backwards")
        if rospy.core.is_shutdown():
            raise rospy.exceptions.ROSInterruptException("ROS shutdown request")
<|MERGE_RESOLUTION|>--- conflicted
+++ resolved
@@ -207,7 +207,8 @@
     # check for name override
     mappings = rospy.names.get_mappings()
     if '__name' in mappings:
-        name = rospy.names.resolve_name(mappings['__name'], remap=False)
+        # use roslib version of resolve_name to avoid remapping
+        name = roslib.names.resolve_name(mappings['__name'], rospy.core.get_caller_id())
         if anonymous:
             logdebug("[%s] WARNING: due to __name setting, anonymous setting is being changed to false"%name)
             anonymous = False
@@ -277,10 +278,8 @@
     global _master_proxy
     if _master_proxy is not None:
         return _master_proxy
-    # check against local interpreter plus global env
     import roslib.rosenv
-    master_uri = rospy.init.get_local_master_uri() or roslib.rosenv.get_master_uri()
-    _master_proxy = rospy.msproxy.MasterProxy(master_uri)
+    _master_proxy = rospy.msproxy.MasterProxy(roslib.rosenv.get_master_uri())
     return _master_proxy
 
 #########################################################
@@ -345,91 +344,6 @@
 
 
 #########################################################
-<<<<<<< HEAD
-# Service helpers
-
-def wait_for_service(service, timeout=None):
-    """
-    Blocks until service is available. Use this in
-    initialization code if your program depends on a
-    service already running.
-    @param service: name of service
-    @type  service: str
-    @param timeout: timeout time in seconds, None for no
-    timeout. NOTE: timeout=0 is invalid as wait_for_service actually
-    contacts the service, so non-blocking behavior is not
-    possible. For timeout=0 uses cases, just call the service without
-    waiting.
-    @type  timeout: double
-    @raise ROSException: if specified timeout is exceeded
-    @raise ROSInterruptException: if shutdown interrupts wait
-    """
-    def contact_service(resolved_name, timeout=10.0):
-        code, _, uri = master.lookupService(resolved_name)
-        if False and code == 1:
-            return True
-        elif True and code == 1:
-            # disabling for now as this is causing socket.error 22 "Invalid argument" on OS X
-            addr = rospy.core.parse_rosrpc_uri(uri)
-            s = socket.socket(socket.AF_INET, socket.SOCK_STREAM)            
-            try:
-                # we always want to timeout just in case we're connecting
-                # to a down service.
-                s.settimeout(timeout)
-                s.connect(addr)
-                h = { 'probe' : '1', 'md5sum' : '*',
-                      'callerid' : rospy.names.get_caller_id(),
-                      'service': resolved_name }
-                roslib.network.write_ros_handshake_header(s, h)
-                return True
-            finally:
-                if s is not None:
-                    s.close()
-    if timeout == 0.:
-        raise ValueError("timeout must be non-zero")
-    resolved_name = rospy.names.resolve_name(service)
-    master = get_master()
-    first = False
-    if timeout:
-        timeout_t = time.time() + timeout
-        while not rospy.core.is_shutdown() and time.time() < timeout_t:
-            try:
-                if contact_service(resolved_name, timeout_t-time.time()):
-                    return
-                time.sleep(0.3)
-            except KeyboardInterrupt:
-                # re-raise
-                rospy.core.logdebug("wait_for_service: received keyboard interrupt, assuming signals disabled and re-raising")
-                raise 
-            except: # service not actually up
-                if first:
-                    first = False
-                    rospy.core.logerr("wait_for_service(%s): failed to contact [%s], will keep trying"%(resolved_name, uri))
-        if rospy.core.is_shutdown():
-            raise rospy.exceptions.ROSInterruptException("rospy shutdown")
-        else:
-            raise rospy.exceptions.ROSException("timeout exceeded while waiting for service %s"%resolved_name)
-    else:
-        while not rospy.core.is_shutdown():
-            try:
-                if contact_service(resolved_name):
-                    return
-                time.sleep(0.3)
-            except KeyboardInterrupt:
-                # re-raise
-                rospy.core.logdebug("wait_for_service: received keyboard interrupt, assuming signals disabled and re-raising")
-                raise 
-            except: # service not actually up
-                if first:
-                    first = False
-                    rospy.core.logerr("wait_for_service(%s): failed to contact [%s], will keep trying"%(resolved_name, uri))
-        if rospy.core.is_shutdown():
-            raise rospy.exceptions.ROSInterruptException("rospy shutdown")
-    
-    
-#########################################################
-=======
->>>>>>> 266d3504
 # Param Server Access
 
 _param_server = None
