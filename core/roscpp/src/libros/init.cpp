/*
 * Software License Agreement (BSD License)
 *
 *  Copyright (c) 2009, Willow Garage, Inc.
 *  All rights reserved.
 *
 *  Redistribution and use in source and binary forms, with or without
 *  modification, are permitted provided that the following conditions
 *  are met:
 *
 *   * Redistributions of source code must retain the above copyright
 *     notice, this list of conditions and the following disclaimer.
 *   * Redistributions in binary form must reproduce the above
 *     copyright notice, this list of conditions and the following
 *     disclaimer in the documentation and/or other materials provided
 *     with the distribution.
 *   * Neither the name of Willow Garage, Inc. nor the names of its
 *     contributors may be used to endorse or promote products derived
 *     from this software without specific prior written permission.
 *
 *  THIS SOFTWARE IS PROVIDED BY THE COPYRIGHT HOLDERS AND CONTRIBUTORS
 *  "AS IS" AND ANY EXPRESS OR IMPLIED WARRANTIES, INCLUDING, BUT NOT
 *  LIMITED TO, THE IMPLIED WARRANTIES OF MERCHANTABILITY AND FITNESS
 *  FOR A PARTICULAR PURPOSE ARE DISCLAIMED. IN NO EVENT SHALL THE
 *  COPYRIGHT OWNER OR CONTRIBUTORS BE LIABLE FOR ANY DIRECT, INDIRECT,
 *  INCIDENTAL, SPECIAL, EXEMPLARY, OR CONSEQUENTIAL DAMAGES (INCLUDING,
 *  BUT NOT LIMITED TO, PROCUREMENT OF SUBSTITUTE GOODS OR SERVICES;
 *  LOSS OF USE, DATA, OR PROFITS; OR BUSINESS INTERRUPTION) HOWEVER
 *  CAUSED AND ON ANY THEORY OF LIABILITY, WHETHER IN CONTRACT, STRICT
 *  LIABILITY, OR TORT (INCLUDING NEGLIGENCE OR OTHERWISE) ARISING IN
 *  ANY WAY OUT OF THE USE OF THIS SOFTWARE, EVEN IF ADVISED OF THE
 *  POSSIBILITY OF SUCH DAMAGE.
 */

#include "ros/init.h"
#include "ros/names.h"
#include "ros/xmlrpc_manager.h"
#include "ros/poll_manager.h"
#include "ros/connection_manager.h"
#include "ros/topic_manager.h"
#include "ros/service_manager.h"
#include "ros/this_node.h"
#include "ros/network.h"
#include "ros/file_log.h"
#include "ros/callback_queue.h"
#include "ros/param.h"
#include "ros/rosout_appender.h"
#include "ros/transport/transport_tcp.h"

#include "roscpp/GetLoggers.h"
#include "roscpp/SetLoggerLevel.h"

#include <ros/console.h>
#include <ros/time.h>
#include <roslib/Clock.h>

#include <algorithm>

#include <signal.h>

#include <cstdlib>

namespace ros
{

namespace master
{
void init(const M_string& remappings);
}

namespace this_node
{
void init(const std::string& names, const M_string& remappings, uint32_t options);
}

namespace network
{
void init(const M_string& remappings);
}

namespace param
{
void init(const M_string& remappings);
}

namespace file_log
{
void init(const M_string& remappings);
}

CallbackQueuePtr g_global_queue;
ROSOutAppenderPtr g_rosout_appender;
static CallbackQueuePtr g_internal_callback_queue;

static bool g_initialized = false;
static bool g_started = false;
static bool g_atexit_registered = false;
static boost::mutex g_start_mutex;
static bool g_ok = false;
static uint32_t g_init_options = 0;
static bool g_shutdown_requested = false;
static volatile bool g_shutting_down = false;
static boost::mutex g_shutting_down_mutex;
static boost::thread g_internal_queue_thread;

bool isInitialized()
{
  return g_initialized;
}

bool isShuttingDown()
{
  return g_shutting_down;
}

void checkForShutdown()
{
  if (g_shutdown_requested)
  {
    shutdown();
  }
}

void requestShutdown()
{
  g_shutdown_requested = true;
}

void atexitCallback()
{
  if (ok() && !isShuttingDown())
  {
    ROSCPP_LOG_DEBUG("shutting down due to exit() or end of main() without cleanup of all NodeHandles");
    shutdown();
  }
}

void shutdownCallback(XmlRpc::XmlRpcValue& params, XmlRpc::XmlRpcValue& result)
{
  int num_params = 0;
  if (params.getType() == XmlRpc::XmlRpcValue::TypeArray)
    num_params = params.size();
  if (num_params > 1)
  {
    std::string reason = params[1];
    ROS_WARN("Shutdown request received.");
    ROS_WARN("Reason given for shutdown: [%s]", reason.c_str());
    requestShutdown();
  }

  result = xmlrpc::responseInt(1, "", 0);
}

bool getLoggers(roscpp::GetLoggers::Request&, roscpp::GetLoggers::Response& resp)
{
  log4cxx::spi::LoggerRepositoryPtr repo = log4cxx::Logger::getLogger(ROSCONSOLE_ROOT_LOGGER_NAME)->getLoggerRepository();

  log4cxx::LoggerList loggers = repo->getCurrentLoggers();
  log4cxx::LoggerList::iterator it = loggers.begin();
  log4cxx::LoggerList::iterator end = loggers.end();
  for (; it != end; ++it)
  {
    roscpp::Logger logger;
    logger.name = (*it)->getName();
    const log4cxx::LevelPtr& level = (*it)->getEffectiveLevel();
    if (level)
    {
      logger.level = level->toString();
    }
    resp.loggers.push_back(logger);
  }

  return true;
}

bool setLoggerLevel(roscpp::SetLoggerLevel::Request& req, roscpp::SetLoggerLevel::Response&)
{
  log4cxx::LoggerPtr logger = log4cxx::Logger::getLogger(req.logger);
  log4cxx::LevelPtr level;

  std::transform(req.level.begin(), req.level.end(), req.level.begin(), (int(*)(int))std::toupper);

  if (req.level == "DEBUG")
  {
    level = log4cxx::Level::getDebug();
  }
  else if (req.level == "INFO")
  {
    level = log4cxx::Level::getInfo();
  }
  else if (req.level == "WARN")
  {
    level = log4cxx::Level::getWarn();
  }
  else if (req.level == "ERROR")
  {
    level = log4cxx::Level::getError();
  }
  else if (req.level == "FATAL")
  {
    level = log4cxx::Level::getFatal();
  }

  if (level)
  {
    logger->setLevel(level);
    console::notifyLoggerLevelsChanged();
    return true;
  }

  return false;
}

<<<<<<< HEAD
void timeCallback(const roslib::Time::ConstPtr& msg)
{
  Time::setNow(msg->rostime);
=======
bool closeAllConnections(roscpp::Empty::Request&, roscpp::Empty::Response&)
{
  ROSCPP_LOG_DEBUG("close_all_connections service called, closing connections");
  ConnectionManager::instance()->clear(Connection::TransportDisconnect);
  return true;
>>>>>>> 266d3504
}

void clockCallback(const roslib::Clock::ConstPtr& msg)
{
  Time::setNow(msg->clock);
}

CallbackQueuePtr getInternalCallbackQueue()
{
  if (!g_internal_callback_queue)
  {
    g_internal_callback_queue.reset(new CallbackQueue);
  }

  return g_internal_callback_queue;
}

void basicSigintHandler(int sig)
{
  ros::requestShutdown();
}

void internalCallbackQueueThreadFunc()
{
  disableAllSignalsInThisThread();

  CallbackQueuePtr queue = getInternalCallbackQueue();

  while (!g_shutting_down)
  {
    queue->callAvailable(WallDuration(0.05));
  }
}

bool isStarted()
{
  return g_started;
}

void start()
{
  boost::mutex::scoped_lock lock(g_start_mutex);
  if (g_started)
  {
    return;
  }

  g_shutdown_requested = false;
  g_shutting_down = false;
  g_started = true;
  g_ok = true;

<<<<<<< HEAD
=======
  bool enable_debug = false;
  const char* enable_debug_env = getenv("ROSCPP_ENABLE_DEBUG");
  if (enable_debug_env)
  {
    try
    {
      enable_debug = boost::lexical_cast<bool>(enable_debug_env);
    }
    catch (boost::bad_lexical_cast&)
    {
    }
  }

>>>>>>> 266d3504
  param::param("/tcp_keepalive", TransportTCP::s_use_keepalive_, TransportTCP::s_use_keepalive_);

  PollManager::instance()->addPollThreadListener(checkForShutdown);
  XMLRPCManager::instance()->bind("shutdown", shutdownCallback);

  TopicManager::instance()->start();
  ServiceManager::instance()->start();
  ConnectionManager::instance()->start();
  PollManager::instance()->start();
  XMLRPCManager::instance()->start();

  if (!(g_init_options & init_options::NoSigintHandler))
  {
    signal(SIGINT, basicSigintHandler);
  }

  if (!(g_init_options & init_options::NoRosout))
  {
    g_rosout_appender = new ROSOutAppender;
    const log4cxx::LoggerPtr& logger = log4cxx::Logger::getLogger(ROSCONSOLE_ROOT_LOGGER_NAME);
    logger->addAppender(g_rosout_appender);
  }

  if (!g_shutting_down)
  {
    {
      ros::AdvertiseServiceOptions ops;
      ops.init<roscpp::GetLoggers>(names::resolve("~get_loggers"), getLoggers);
      ops.callback_queue = getInternalCallbackQueue().get();
      ServiceManager::instance()->advertiseService(ops);
    }
<<<<<<< HEAD

    if (!g_shutting_down)
    {
      {
        ros::AdvertiseServiceOptions ops;
        ops.init<roscpp::SetLoggerLevel>(names::resolve("~set_logger_level"), setLoggerLevel);
        ops.callback_queue = getInternalCallbackQueue().get();
        ServiceManager::instance()->advertiseService(ops);
      }

      if (!g_shutting_down)
      {
        bool use_sim_time = false;
        param::param("/use_sim_time", use_sim_time, use_sim_time);
        if (use_sim_time)
        {
          Time::setNow(ros::Time());
        }

        if (!g_shutting_down)
        {
          {
            ros::SubscribeOptions ops;
            ops.init<roslib::Time>("/time", 1, timeCallback);
            ops.callback_queue = getInternalCallbackQueue().get();
            TopicManager::instance()->subscribe(ops);
          }

          {
            ros::SubscribeOptions ops;
            ops.init<roslib::Clock>("/clock", 1, clockCallback);
            ops.callback_queue = getInternalCallbackQueue().get();
            TopicManager::instance()->subscribe(ops);
          }

          g_internal_queue_thread = boost::thread(internalCallbackQueueThreadFunc);
          getGlobalCallbackQueue()->enable();

          ROSCPP_LOG_DEBUG("Started node [%s], pid [%d], bound on [%s], xmlrpc port [%d], tcpros port [%d], logging to [%s], using [%s] time", this_node::getName().c_str(), getpid(), network::getHost().c_str(), XMLRPCManager::instance()->getServerPort(), ConnectionManager::instance()->getTCPPort(), file_log::getLogFilename().c_str(), Time::useSystemTime() ? "real" : "sim");
        }
      }
    }
=======
  }

  if (g_shutting_down) goto end;

  {
    ros::SubscribeOptions ops;
    ops.init<roslib::Clock>("/clock", 1, clockCallback);
    ops.callback_queue = getInternalCallbackQueue().get();
    TopicManager::instance()->subscribe(ops);
>>>>>>> 266d3504
  }

  // If we received a shutdown request while initializing, wait until we've shutdown to continue
  if (g_shutting_down)
  {
    boost::mutex::scoped_lock lock(g_shutting_down_mutex);
  }
}

void init(const M_string& remappings, const std::string& name, uint32_t options)
{
  if (!g_atexit_registered)
  {
    g_atexit_registered = true;
    atexit(atexitCallback);
  }

  if (!g_global_queue)
  {
    g_global_queue.reset(new CallbackQueue);
  }

  if (!g_initialized)
  {
    g_init_options = options;
    g_ok = true;

    ROSCONSOLE_AUTOINIT;
    ros::Time::init();
    network::init(remappings);
    master::init(remappings);
    // names:: namespace is initialized by this_node
    this_node::init(name, remappings, options);
    file_log::init(remappings);
    param::init(remappings);

    g_initialized = true;
  }
}

void init(int& argc, char** argv, const std::string& name, uint32_t options)
{
  M_string remappings;

  int full_argc = argc;
  // now, move the remapping argv's to the end, and decrement argc as needed
  for (int i = 0; i < argc; )
  {
    std::string arg = argv[i];
    size_t pos = arg.find(":=");
    if (pos != std::string::npos)
    {
      std::string local_name = arg.substr(0, pos);
      std::string external_name = arg.substr(pos + 2);

      remappings[local_name] = external_name;

      // shuffle everybody down and stuff this guy at the end of argv
      char *tmp = argv[i];
      for (int j = i; j < full_argc - 1; j++)
        argv[j] = argv[j+1];
      argv[argc-1] = tmp;
      argc--;
    }
    else
    {
      i++; // move on, since we didn't shuffle anybody here to replace it
    }
  }

  init(remappings, name, options);
}

void init(const VP_string& remappings, const std::string& name, uint32_t options)
{
  M_string remappings_map;
  VP_string::const_iterator it = remappings.begin();
  VP_string::const_iterator end = remappings.end();
  for (; it != end; ++it)
  {
    remappings_map[it->first] = it->second;
  }

  init(remappings_map, name, options);
}

void removeROSArgs(int argc, const char** argv, V_string& args_out)
{
  for (int i = 0; i < argc; ++i)
  {
    std::string arg = argv[i];
    size_t pos = arg.find(":=");
    if (pos == std::string::npos)
    {
      args_out.push_back(arg);
    }
  }
}

void spin()
{
  SingleThreadedSpinner s;
  spin(s);
}

void spin(Spinner& s)
{
  s.spin();
}

void spinOnce()
{
  g_global_queue->callAvailable(ros::WallDuration());
}

void waitForShutdown()
{
  while (ok())
  {
    WallDuration(0.05).sleep();
  }
}

CallbackQueue* getGlobalCallbackQueue()
{
  return g_global_queue.get();
}

bool ok()
{
  return g_ok;
}

void shutdown()
{
  boost::mutex::scoped_lock lock(g_shutting_down_mutex);
  if (g_shutting_down)
  {
    return;
  }

  ROSCPP_LOG_DEBUG("Shutting down roscpp");

  g_shutting_down = true;

  g_global_queue->disable();
  g_global_queue->clear();

  if (g_internal_queue_thread.get_id() != boost::this_thread::get_id())
  {
    g_internal_queue_thread.join();
  }

  const log4cxx::LoggerPtr& logger = log4cxx::Logger::getLogger(ROSCONSOLE_ROOT_LOGGER_NAME);
  logger->removeAppender(g_rosout_appender);
  g_rosout_appender = 0;

  if (g_started)
  {
    TopicManager::instance()->shutdown();
    ServiceManager::instance()->shutdown();
    ConnectionManager::instance()->shutdown();
    PollManager::instance()->shutdown();
    XMLRPCManager::instance()->shutdown();
  }

  WallTime end = WallTime::now();

  ROSCPP_LOG_DEBUG("Shutdown finished");

  g_started = false;
  g_ok = false;
  Time::shutdown();
}

}<|MERGE_RESOLUTION|>--- conflicted
+++ resolved
@@ -45,10 +45,13 @@
 #include "ros/callback_queue.h"
 #include "ros/param.h"
 #include "ros/rosout_appender.h"
+#include "ros/subscribe_options.h"
 #include "ros/transport/transport_tcp.h"
+#include "ros/internal_timer_manager.h"
 
 #include "roscpp/GetLoggers.h"
 #include "roscpp/SetLoggerLevel.h"
+#include "roscpp/Empty.h"
 
 #include <ros/console.h>
 #include <ros/time.h>
@@ -211,17 +214,11 @@
   return false;
 }
 
-<<<<<<< HEAD
-void timeCallback(const roslib::Time::ConstPtr& msg)
-{
-  Time::setNow(msg->rostime);
-=======
 bool closeAllConnections(roscpp::Empty::Request&, roscpp::Empty::Response&)
 {
   ROSCPP_LOG_DEBUG("close_all_connections service called, closing connections");
   ConnectionManager::instance()->clear(Connection::TransportDisconnect);
   return true;
->>>>>>> 266d3504
 }
 
 void clockCallback(const roslib::Clock::ConstPtr& msg)
@@ -274,8 +271,6 @@
   g_started = true;
   g_ok = true;
 
-<<<<<<< HEAD
-=======
   bool enable_debug = false;
   const char* enable_debug_env = getenv("ROSCPP_ENABLE_DEBUG");
   if (enable_debug_env)
@@ -289,11 +284,12 @@
     }
   }
 
->>>>>>> 266d3504
   param::param("/tcp_keepalive", TransportTCP::s_use_keepalive_, TransportTCP::s_use_keepalive_);
 
   PollManager::instance()->addPollThreadListener(checkForShutdown);
   XMLRPCManager::instance()->bind("shutdown", shutdownCallback);
+
+  initInternalTimerManager();
 
   TopicManager::instance()->start();
   ServiceManager::instance()->start();
@@ -313,58 +309,43 @@
     logger->addAppender(g_rosout_appender);
   }
 
-  if (!g_shutting_down)
-  {
-    {
-      ros::AdvertiseServiceOptions ops;
-      ops.init<roscpp::GetLoggers>(names::resolve("~get_loggers"), getLoggers);
-      ops.callback_queue = getInternalCallbackQueue().get();
-      ServiceManager::instance()->advertiseService(ops);
-    }
-<<<<<<< HEAD
-
-    if (!g_shutting_down)
-    {
-      {
-        ros::AdvertiseServiceOptions ops;
-        ops.init<roscpp::SetLoggerLevel>(names::resolve("~set_logger_level"), setLoggerLevel);
-        ops.callback_queue = getInternalCallbackQueue().get();
-        ServiceManager::instance()->advertiseService(ops);
-      }
-
-      if (!g_shutting_down)
-      {
-        bool use_sim_time = false;
-        param::param("/use_sim_time", use_sim_time, use_sim_time);
-        if (use_sim_time)
-        {
-          Time::setNow(ros::Time());
-        }
-
-        if (!g_shutting_down)
-        {
-          {
-            ros::SubscribeOptions ops;
-            ops.init<roslib::Time>("/time", 1, timeCallback);
-            ops.callback_queue = getInternalCallbackQueue().get();
-            TopicManager::instance()->subscribe(ops);
-          }
-
-          {
-            ros::SubscribeOptions ops;
-            ops.init<roslib::Clock>("/clock", 1, clockCallback);
-            ops.callback_queue = getInternalCallbackQueue().get();
-            TopicManager::instance()->subscribe(ops);
-          }
-
-          g_internal_queue_thread = boost::thread(internalCallbackQueueThreadFunc);
-          getGlobalCallbackQueue()->enable();
-
-          ROSCPP_LOG_DEBUG("Started node [%s], pid [%d], bound on [%s], xmlrpc port [%d], tcpros port [%d], logging to [%s], using [%s] time", this_node::getName().c_str(), getpid(), network::getHost().c_str(), XMLRPCManager::instance()->getServerPort(), ConnectionManager::instance()->getTCPPort(), file_log::getLogFilename().c_str(), Time::useSystemTime() ? "real" : "sim");
-        }
-      }
-    }
-=======
+  if (g_shutting_down) goto end;
+
+  {
+    ros::AdvertiseServiceOptions ops;
+    ops.init<roscpp::GetLoggers>(names::resolve("~get_loggers"), getLoggers);
+    ops.callback_queue = getInternalCallbackQueue().get();
+    ServiceManager::instance()->advertiseService(ops);
+  }
+
+  if (g_shutting_down) goto end;
+
+  {
+    ros::AdvertiseServiceOptions ops;
+    ops.init<roscpp::SetLoggerLevel>(names::resolve("~set_logger_level"), setLoggerLevel);
+    ops.callback_queue = getInternalCallbackQueue().get();
+    ServiceManager::instance()->advertiseService(ops);
+  }
+
+  if (g_shutting_down) goto end;
+
+  if (enable_debug)
+  {
+    ros::AdvertiseServiceOptions ops;
+    ops.init<roscpp::Empty>(names::resolve("~debug/close_all_connections"), closeAllConnections);
+    ops.callback_queue = getInternalCallbackQueue().get();
+    ServiceManager::instance()->advertiseService(ops);
+  }
+
+  if (g_shutting_down) goto end;
+
+  {
+    bool use_sim_time = false;
+    param::param("/use_sim_time", use_sim_time, use_sim_time);
+    if (use_sim_time)
+    {
+      Time::setNow(ros::Time());
+    }
   }
 
   if (g_shutting_down) goto end;
@@ -374,9 +355,18 @@
     ops.init<roslib::Clock>("/clock", 1, clockCallback);
     ops.callback_queue = getInternalCallbackQueue().get();
     TopicManager::instance()->subscribe(ops);
->>>>>>> 266d3504
-  }
-
+  }
+
+  if (g_shutting_down) goto end;
+
+  g_internal_queue_thread = boost::thread(internalCallbackQueueThreadFunc);
+  getGlobalCallbackQueue()->enable();
+
+  ROSCPP_LOG_DEBUG("Started node [%s], pid [%d], bound on [%s], xmlrpc port [%d], tcpros port [%d], logging to [%s], using [%s] time", this_node::getName().c_str(), getpid(), network::getHost().c_str(), XMLRPCManager::instance()->getServerPort(), ConnectionManager::instance()->getTCPPort(), file_log::getLogFilename().c_str(), Time::useSystemTime() ? "real" : "sim");
+
+  // Label used to abort if we've started shutting down in the middle of start(), which can happen in
+  // threaded code or if Ctrl-C is pressed while we're initializing
+end:
   // If we received a shutdown request while initializing, wait until we've shutdown to continue
   if (g_shutting_down)
   {
@@ -403,6 +393,8 @@
     g_ok = true;
 
     ROSCONSOLE_AUTOINIT;
+    // Disable SIGPIPE
+    signal(SIGPIPE, SIG_IGN);
     ros::Time::init();
     network::init(remappings);
     master::init(remappings);
@@ -461,7 +453,7 @@
   init(remappings_map, name, options);
 }
 
-void removeROSArgs(int argc, const char** argv, V_string& args_out)
+void removeROSArgs(int argc, const char* const* argv, V_string& args_out)
 {
   for (int i = 0; i < argc; ++i)
   {
