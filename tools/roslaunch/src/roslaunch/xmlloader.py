--- conflicted
+++ resolved
@@ -371,11 +371,7 @@
                     name = test_name
                 return Test(test_name, pkg, node_type, name=name, namespace=child_ns.ns, 
                             machine_name=machine, args=args,
-<<<<<<< HEAD
-                            remap_args=remap_context.remap_args(), env_args=env_args,
-=======
                             remap_args=remap_context.remap_args(), env_args=context.env_args,
->>>>>>> 836d71f7
                             time_limit=time_limit, cwd=cwd, launch_prefix=launch_prefix,
                             retry=retry)
         except KeyError, e:
